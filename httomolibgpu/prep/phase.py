--- conflicted
+++ resolved
@@ -45,224 +45,6 @@
     "paganin_filter_tomopy",
 ]
 
-<<<<<<< HEAD
-=======
-
-## %%%%%%%%%%%%%%%%%%%%%%% paganin_filter %%%%%%%%%%%%%%%%%%%%%%%%%%%%%%  ##
-#: CuPy implementation of Paganin filter from Savu
-def paganin_filter_savu(
-    data: cp.ndarray,
-    ratio: float = 250.0,
-    energy: float = 53.0,
-    distance: float = 1.0,
-    resolution: float = 1.28,
-    pad_y: int = 100,
-    pad_x: int = 100,
-    pad_method: str = "edge",
-    increment: float = 0.0,
-) -> cp.ndarray:
-    """
-    Apply Paganin filter (for denoising or contrast enhancement) to
-    projections.
-
-    Parameters
-    ----------
-    data : cp.ndarray
-        The stack of projections to filter.
-
-    ratio : float, optional
-        Ratio of delta/beta.
-
-    energy : float, optional
-        Beam energy in keV.
-
-    distance : float, optional
-        Distance from sample to detector in metres.
-
-    resolution : float, optional
-        Pixel size in microns.
-
-    pad_y : int, optional
-        Pad the top and bottom of projections.
-
-    pad_x : int, optional
-        Pad the left and right of projections.
-
-    pad_method : str, optional
-        Numpy pad method to use.
-
-    increment : float, optional
-        Increment all values by this amount before taking the log.
-
-    Returns
-    -------
-    cp.ndarray
-        The stack of filtered projections.
-    """
-    # Check the input data is valid
-    if data.ndim != 3:
-        raise ValueError(
-            f"Invalid number of dimensions in data: {data.ndim},"
-            " please provide a stack of 2D projections."
-        )
-
-    data = data_checker(data, verbosity=True, method_name="paganin_filter_savu")
-
-    # Setup various values for the filter
-    _, height, width = data.shape
-    micron = 1e-6
-    keV = 1000.0
-    energy *= keV
-    resolution *= micron
-    wavelength = (1240.0 / energy) * 1e-9
-
-    height1 = height + 2 * pad_y
-    width1 = width + 2 * pad_x
-
-    # Define the paganin filter, taking into account the padding that will be
-    # applied to the projections (if any)
-
-    # Using raw kernel her as indexing is direct and it avoids a lot of temporaries
-    # and tiny kernels
-    module = load_cuda_module("paganin_filter_gen")
-    kernel = module.get_function("paganin_filter_gen")
-
-    # Apply padding to all the 2D projections
-    # Note: this takes considerable time on GPU...
-    data = cp.pad(data, ((0, 0), (pad_y, pad_y), (pad_x, pad_x)), mode=pad_method)
-
-    precond_kernel_float = cp.ElementwiseKernel(
-        "T data",
-        "T out",
-        """
-        if (isnan(data)) {
-            out = T(0);
-        } else if (isinf(data)) {
-            out = data < 0.0 ? -3.402823e38f : 3.402823e38f;  // FLT_MAX, not available in cupy
-        } else if (data == 0.0) {
-            out = 1.0;
-        } else {
-            out = data;
-        }
-        """,
-        name="paganin_precond_float",
-        no_return=True,
-    )
-    precond_kernel_int = cp.ElementwiseKernel(
-        "T data",
-        "T out",
-        """out = data == 0 ? 1 : data""",
-        name="paganin_precond_int",
-        no_return=True,
-    )
-
-    if data.dtype in (cp.float32, cp.float64):
-        precond_kernel_float(data, data)
-    else:
-        precond_kernel_int(data, data)
-
-    # avoid normalising in both directions - we include multiplier in the post_kernel
-    data = cp.asarray(data, dtype=cp.complex64)
-    data = fft2(data, axes=(-2, -1), overwrite_x=True, norm="backward")
-
-    # prepare filter here, while the GPU is busy with the FFT
-    filtercomplex = cp.empty((height1, width1), dtype=cp.complex64)
-    bx = 16
-    by = 8
-    gx = (width1 + bx - 1) // bx
-    gy = (height1 + by - 1) // by
-    kernel(
-        grid=(gx, gy, 1),
-        block=(bx, by, 1),
-        args=(
-            cp.int32(width1),
-            cp.int32(height1),
-            cp.float32(resolution),
-            cp.float32(wavelength),
-            cp.float32(distance),
-            cp.float32(ratio),
-            filtercomplex,
-        ),
-    )
-    data *= filtercomplex
-
-    data = ifft2(data, axes=(-2, -1), overwrite_x=True, norm="forward")
-
-    post_kernel = cp.ElementwiseKernel(
-        "C pci1, raw float32 increment, raw float32 ratio, raw float32 fft_scale",
-        "T out",
-        "out = -0.5 * ratio * log(abs(pci1) * fft_scale + increment)",
-        name="paganin_post_proc",
-        no_return=True,
-    )
-    fft_scale = 1.0 / (data.shape[1] * data.shape[2])
-    res = cp.empty((data.shape[0], height, width), dtype=cp.float32)
-    post_kernel(
-        data[:, pad_y : pad_y + height, pad_x : pad_x + width],
-        np.float32(increment),
-        np.float32(ratio),
-        np.float32(fft_scale),
-        res,
-    )
-    return res
-
-
-def _wavelength(energy: float) -> float:
-    SPEED_OF_LIGHT = 299792458e2  # [cm/s]
-    PLANCK_CONSTANT = 6.58211928e-19  # [keV*s]
-    return 2 * math.pi * PLANCK_CONSTANT * SPEED_OF_LIGHT / energy
-
-
-def _reciprocal_grid(pixel_size: float, shape_proj: tuple) -> cp.ndarray:
-    """
-    Calculate reciprocal grid.
-
-    Parameters
-    ----------
-    pixel_size : float
-        Detector pixel size in cm.
-    shape_proj : tuple
-        Shape of the reciprocal grid along x and y axes.
-
-    Returns
-    -------
-    ndarray
-        Grid coordinates.
-    """
-    # Sampling in reciprocal space.
-    indx = _reciprocal_coord(pixel_size, shape_proj[0])
-    indy = _reciprocal_coord(pixel_size, shape_proj[1])
-    indx_sq = cp.square(indx)
-    indy_sq = cp.square(indy)
-
-    return cp.add.outer(indx_sq, indy_sq)
-
-
-def _reciprocal_coord(pixel_size: float, num_grid: int) -> cp.ndarray:
-    """
-    Calculate reciprocal grid coordinates for a given pixel size
-    and discretization.
-
-    Parameters
-    ----------
-    pixel_size : float
-        Detector pixel size in cm.
-    num_grid : int
-        Size of the reciprocal grid.
-
-    Returns
-    -------
-    ndarray
-        Grid coordinates.
-    """
-    n = num_grid - 1
-    rc = cp.arange(-n, num_grid, 2, dtype=cp.float32)
-    rc *= 2 * math.pi / (n * pixel_size)
-    return rc
-
-
-##-------------------------------------------------------------##
->>>>>>> ecc7ec9f
 ##-------------------------------------------------------------##
 # Adaptation of retrieve_phase (Paganin filter) from TomoPy
 def paganin_filter_tomopy(
