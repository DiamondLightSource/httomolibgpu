--- conflicted
+++ resolved
@@ -42,18 +42,11 @@
 
 
 __all__ = [
-<<<<<<< HEAD
+    "FBP2d_astra",
     "FBP3d_tomobar",
     "LPRec3d_tomobar",
     "SIRT3d_tomobar",
     "CGLS3d_tomobar",
-=======
-    "FBP2d_astra",
-    "FBP",
-    "SIRT",
-    "CGLS",
-    "LPRec",
->>>>>>> ee378779
 ]
 
 input_data_axis_labels = ["angles", "detY", "detX"]  # set the labels of the input data
