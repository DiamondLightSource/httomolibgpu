--- conflicted
+++ resolved
@@ -138,12 +138,8 @@
     return win2d
 ## %%%%%%%%%%%%%%%%%%%%%%%%%%%%%%%%%%%%%%%%%%%%%%%%%%%%%%%%%%%%%%%%%%%%%%%%  ##
 
-<<<<<<< HEAD
-## %%%%%%%%%%%%%%%%%%%%%%%paganin_filter%%%%%%%%%%%%%%%%%%%%%%%%%%%%%%  ##
-=======
 
 ## %%%%%%%%%%%%%%%%%%%%%%% paganin_filter %%%%%%%%%%%%%%%%%%%%%%%%%%%%%%  ##
->>>>>>> f8347cd4
 #: CuPy implementation of Paganin filter from Savu
 def paganin_filter(
     data: cp.ndarray,
