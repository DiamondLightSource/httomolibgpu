--- conflicted
+++ resolved
@@ -7,14 +7,9 @@
 
 from httomolibgpu.prep.normalize import normalize
 from httomolibgpu.recon.algorithm import (
-<<<<<<< HEAD
+    FBP2d_astra,
     FBP3d_tomobar,
     LPRec3d_tomobar,
-=======
-    FBP2d_astra,
-    FBP,
-    LPRec,
->>>>>>> ee378779
 )
 from httomolibgpu.misc.morph import sino_360_to_180
 from numpy.testing import assert_allclose
@@ -23,10 +18,6 @@
 from cupy.cuda import nvtx
 from conftest import force_clean_gpu_memory
 
-
-<<<<<<< HEAD
-def test_reconstruct_FBP3d_tomobar_i12_dataset1(i12_dataset1):
-=======
 def test_reconstruct_FBP2d_astra_i12_dataset1(i12_dataset1):
     force_clean_gpu_memory()
     projdata = i12_dataset1[0]
@@ -52,10 +43,9 @@
     assert_allclose(np.sum(recon_data), 84673.68, rtol=1e-07, atol=1e-6)
     assert recon_data.dtype == np.float32
     assert recon_data.shape == (2560, 50, 2560)
-
-
-def test_reconstruct_FBP_i12_dataset1(i12_dataset1):
->>>>>>> ee378779
+    
+
+def test_reconstruct_FBP3d_tomobar_i12_dataset1(i12_dataset1):
     force_clean_gpu_memory()
     projdata = i12_dataset1[0]
     angles = i12_dataset1[1]
